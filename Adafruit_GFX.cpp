--- conflicted
+++ resolved
@@ -970,66 +970,11 @@
 // code for the GFX button UI element
 
 Adafruit_GFX_Button::Adafruit_GFX_Button(void) {
-    _gfx          = 0;
-    laststate     = 0;
-    _fillcolor    = 0;
-    _textsize     = 1;
-    _w            = 0;
-    _x            = 0;
-    currstate     = 0;
-    _textcolor    = 0;
-    _outlinecolor = 0;
-    _h            = 0;
-    _y            = 0;
+  _gfx = 0;
 }
 
 // Classic initButton() function: pass center & size
 void Adafruit_GFX_Button::initButton(
-<<<<<<< HEAD
-        Adafruit_GFX *gfx, int16_t x, int16_t y, uint8_t w, uint8_t h,
-        uint16_t outline, uint16_t fill, uint16_t textcolor,
-        char *label, uint8_t textsize)
-{
-    _x            = x;
-    _y            = y;
-    _w            = w;
-    _h            = h;
-    _outlinecolor = outline;
-    _fillcolor    = fill;
-    _textcolor    = textcolor;
-    _textsize     = textsize;
-    _gfx          = gfx;
-    strncpy(_label, label, 9);
-    _label[9] = 0;
-}
-
-void Adafruit_GFX_Button::drawButton(boolean inverted) {
-    uint16_t fill, outline, text;
-
-    if(!inverted) {
-        fill    = _fillcolor;
-        outline = _outlinecolor;
-        text    = _textcolor;
-    } else {
-        fill    = _textcolor;
-        outline = _outlinecolor;
-        text    = _fillcolor;
-    }
-
-    _gfx->fillRoundRect(_x - (_w/2), _y - (_h/2), _w, _h, min(_w,_h)/4, fill);
-    _gfx->drawRoundRect(_x - (_w/2), _y - (_h/2), _w, _h, min(_w,_h)/4, outline);
-
-    _gfx->setCursor(_x - strlen(_label)*3*_textsize, _y-4*_textsize);
-    _gfx->setTextColor(text);
-    _gfx->setTextSize(_textsize);
-    _gfx->print(_label);
-}
-
-boolean Adafruit_GFX_Button::contains(int16_t x, int16_t y) {
-    if ((x < (_x - _w/2)) || (x > (_x + _w/2))) return false;
-    if ((y < (_y - _h/2)) || (y > (_y + _h/2))) return false;
-    return true;
-=======
  Adafruit_GFX *gfx, int16_t x, int16_t y, uint16_t w, uint16_t h,
  uint16_t outline, uint16_t fill, uint16_t textcolor,
  char *label, uint8_t textsize)
@@ -1084,12 +1029,11 @@
 boolean Adafruit_GFX_Button::contains(int16_t x, int16_t y) {
   return ((x >= _x1) && (x < (_x1 + _w)) &&
           (y >= _y1) && (y < (_y1 + _h)));
->>>>>>> b8f22007
 }
 
 void Adafruit_GFX_Button::press(boolean p) {
-    laststate = currstate;
-    currstate = p;
+  laststate = currstate;
+  currstate = p;
 }
 
 boolean Adafruit_GFX_Button::isPressed() { return currstate; }
